--- conflicted
+++ resolved
@@ -11,8 +11,6 @@
 from statsmodels.tsa.holtwinters import ExponentialSmoothing
 from statsmodels.tsa.statespace.sarimax import SARIMAX
 
-
-
 def load_data(data_dir: str) -> pd.DataFrame:
     """
     Downloads and connects data from CSV files for 2023-2025.
@@ -23,6 +21,7 @@
     Returns:
         pd.DataFrame: United DataFrame with columns 'date', 'rate', 'year'
     """
+
     files = {
         2023: 'stat_flu_2023.csv',
         2024: 'stat_flu_2024.csv',
@@ -38,19 +37,13 @@
             print(f"❌ File not found: {path}")
             continue
 
-        # Reading: week, rate_per_10k
-        df = pd.read_csv(path, header=None, names=['week', 'rate'])
+        df = pd.read_csv(path, header=None, names=['week', 'rate']) # Reading: week, rate_per_10k
         df['year'] = year
-
-        # Type check
         df['week'] = pd.to_numeric(df['week'], errors='coerce')
         df['rate'] = pd.to_numeric(df['rate'], errors='coerce')
         df.dropna(inplace=True)
         df = df[(df['week'] >= 1) & (df['week'] <= 53)]
-
-        # Convert week to date
-        df['date'] = pd.to_datetime(f"{year}-01-01") + pd.to_timedelta((df['week'] - 1) * 7, unit='D')
-
+        df['date'] = pd.to_datetime(f"{year}-01-01") + pd.to_timedelta((df['week'] - 1) * 7, unit='D') # Convert week to date
         df_list.append(df[['date', 'rate', 'year']])
 
     if not df_list:
@@ -72,6 +65,7 @@
     Returns:
         pd.DataFrame: Forecast (future only)
     """
+
     series = df_hist.set_index('date')['rate'].sort_index()
 
     if len(series) < 10:
@@ -113,6 +107,7 @@
         pd.DataFrame: Forecast (future only)
     """
     # Prepare times row
+
     series = df_hist.set_index('date')['rate'].sort_index()
     
     if len(series) < 20:
@@ -137,16 +132,13 @@
         model = SARIMAX(series, order=order)
         print(f"⚠️ There is not enough data for seasonal SARIMA ({len(series)} weeks). use common model.")
 
-
     try:
         fitted_model = model.fit(disp=False)  # disp=False — do not output logs during training
         forecast_values = fitted_model.forecast(steps)
-
         # generate date
         #last_date = series.index[-1]
         last_date = series.dropna().index[-1]
         future_dates = pd.date_range(last_date + pd.Timedelta(weeks=1), periods=steps, freq='W')
-
         return pd.DataFrame({'date': future_dates, 'rate': forecast_values})
 
     except Exception as e:
@@ -154,8 +146,6 @@
         last_value = series.dropna().iloc[-1] # a .dropna for full NaN value
         future_dates = pd.date_range(series.dropna().index[-1] + pd.Timedelta(weeks=1), periods=steps, freq='W')
         return pd.DataFrame({'date': future_dates, 'rate': [last_value] * steps})
-
-
 
 def forecast_prophet(df_hist: pd.DataFrame, steps: int = 3) -> pd.DataFrame:
     """
@@ -211,6 +201,7 @@
         colors: voc of colors by model
         output_path: save path
     """
+
     if colors is None:
         colors = {
             'ETS': 'green',
@@ -221,7 +212,6 @@
 
     plt.figure(figsize=(16, 7))
 
-    # --- 1. History ---
     colors_history = {2023: '#999999', 2024: '#555555', 2025: '#000000'}
     for i in range(len(df_hist) - 1):
         x0, y0 = df_hist.iloc[i]['date'], df_hist.iloc[i]['rate']
@@ -229,13 +219,11 @@
         year = df_hist.iloc[i]['year']
         plt.plot([x0, x1], [y0, y1], color=colors_history[year], linewidth=2, alpha=0.8)
 
-    # Points of history
     for year in [2023, 2024, 2025]:
         data_year = df_hist[df_hist['year'] == year]
         plt.scatter(data_year['date'], data_year['rate'],
                     s=20, zorder=5, color=colors_history[year], edgecolor='white', linewidth=0.5)
 
-    # --- 2. Forecast ---
     main_models = ['ETS', 'SARIMA', 'Prophet', 'XGBoost']
     for name, forecast_df in forecasts.items():
         color = colors.get(name.split(' (')[0], 'blue')
@@ -260,7 +248,6 @@
         plt.scatter(forecast_df['date'], forecast_df['rate'],
                     color=color, s=markersize*10, zorder=10, marker=marker, edgecolors='white', linewidth=0.5)
 
-    # --- Design ---
     plt.title('Dynamics of influenza incidence in the Russian Federation - with a forecast for 3 weeks', fontsize=16)
     plt.xlabel('Date')
     plt.ylabel('Caases / 10 000')
@@ -285,23 +272,10 @@
         print("🔍 Load data...")
         df = load_data(DATA_DIR)
 
-<<<<<<< HEAD
-        print("📊 Forecast...")
-        pred_ets = forecast_ets(df, steps=3)
-        pred_sarima = forecast_sarima(df, steps=3)
-        pred_prophet = forecast_prophet(df, steps=3)
-
-        forecasts = {
-            'ETS': pred_ets,
-            'SARIMA': pred_sarima,
-            'Prophet': pred_prophet
-        }
-
-        print("📈 Forecast for the next 3 weeks...")
-=======
         print("📊 General forecast for future")
         pred_ets_now = forecast_ets(df, steps=3)
         pred_sarima_now = forecast_sarima(df, steps=3) 
+        pred_prophet = forecast_prophet(df, steps=3
 
         # Backtesting: forecast in The PAST
         cutoff_2024 = pd.Timestamp('2024-10-01')
@@ -314,18 +288,16 @@
             'ETS': pred_ets_now
             ,'SARIMA': pred_sarima_now
             ,'SARIMA (Backtest 2024)': pred_sarima_2024
-            ,'ETS (Backtest 2024)': pred_ets_2024            
+            ,'ETS (Backtest 2024)': pred_ets_2024  
+            ,'Prophet': pred_prophet
         }
 
         print("📈 Show Forecast:")
->>>>>>> 1fe4cce8
         plot_forecasts(df, forecasts, output_path=OUTPUT_PLOT)
-
         print("✅ Analysis completed successfully!")
     except Exception as e:
         print(f"❌ Errors: {e}")
         raise
 
-
 if __name__ == '__main__':
     main()